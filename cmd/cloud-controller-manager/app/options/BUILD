--- conflicted
+++ resolved
@@ -55,10 +55,7 @@
     embed = [":go_default_library"],
     deps = [
         "//cmd/controller-manager/app/options:go_default_library",
-<<<<<<< HEAD
-=======
         "//pkg/controller/apis/config:go_default_library",
->>>>>>> d1c713f3
         "//staging/src/k8s.io/apimachinery/pkg/apis/meta/v1:go_default_library",
         "//staging/src/k8s.io/apimachinery/pkg/util/diff:go_default_library",
         "//staging/src/k8s.io/apiserver/pkg/server/options:go_default_library",
